package provisioner

import (
	"errors"
	"time"

	metav1 "k8s.io/apimachinery/pkg/apis/meta/v1"

	metal3v1alpha1 "github.com/metal3-io/baremetal-operator/apis/metal3.io/v1alpha1"
	"github.com/metal3-io/baremetal-operator/pkg/bmc"
	"github.com/metal3-io/baremetal-operator/pkg/hardware"
)

/*
Package provisioning defines the API for talking to the provisioning backend.
*/

// EventPublisher is a function type for publishing events associated
// with provisioning.
type EventPublisher func(reason, message string)

type HostData struct {
	ObjectMeta                     metav1.ObjectMeta
	BMCAddress                     string
	BMCCredentials                 bmc.Credentials
	DisableCertificateVerification bool
	BootMACAddress                 string
	ProvisionerID                  string
}

func BuildHostData(host metal3v1alpha1.BareMetalHost, bmcCreds bmc.Credentials) HostData {
	return HostData{
		ObjectMeta:                     *host.ObjectMeta.DeepCopy(),
		BMCAddress:                     host.Spec.BMC.Address,
		BMCCredentials:                 bmcCreds,
		DisableCertificateVerification: host.Spec.BMC.DisableCertificateVerification,
		BootMACAddress:                 host.Spec.BootMACAddress,
		ProvisionerID:                  host.Status.Provisioning.ID,
	}
}

// Factory is the interface for creating new Provisioner objects.
type Factory func(hostData HostData, publish EventPublisher) (Provisioner, error)

// HostConfigData retrieves host configuration data
type HostConfigData interface {
	// UserData is the interface for a function to retrieve user
	// data for a host being provisioned.
	UserData() (string, error)

	// NetworkData is the interface for a function to retrieve netwok
	// configuration for a host.
	NetworkData() (string, error)

	// MetaData is the interface for a function to retrieve metadata
	// configuration for a host.
	MetaData() (string, error)
}

type ManagementAccessData struct {
	BootMode     metal3v1alpha1.BootMode
	State        metal3v1alpha1.ProvisioningState
	CurrentImage *metal3v1alpha1.Image
}

type AdoptData struct {
	State metal3v1alpha1.ProvisioningState
}

type InspectData struct {
	BootMode metal3v1alpha1.BootMode
}

type PrepareData struct {
	RAIDConfig      *metal3v1alpha1.RAIDConfig
	RootDeviceHints *metal3v1alpha1.RootDeviceHints
}

type ProvisionData struct {
	Image           metal3v1alpha1.Image
	HostConfig      HostConfigData
	BootMode        metal3v1alpha1.BootMode
	HardwareProfile hardware.Profile
	RootDeviceHints *metal3v1alpha1.RootDeviceHints
}

// Provisioner holds the state information for talking to the
// provisioning backend.
type Provisioner interface {
	// ValidateManagementAccess tests the connection information for
	// the host to verify that the location and credentials work. The
	// boolean argument tells the provisioner whether the current set
	// of credentials it has are different from the credentials it has
	// previously been using, without implying that either set of
	// credentials is correct.
	ValidateManagementAccess(data ManagementAccessData, credentialsChanged, force bool) (result Result, provID string, err error)

	// InspectHardware updates the HardwareDetails field of the host with
	// details of devices discovered on the hardware. It may be called
	// multiple times, and should return true for its dirty flag until the
	// inspection is completed.
<<<<<<< HEAD
	InspectHardware(data InspectData, force bool) (result Result, details *metal3v1alpha1.HardwareDetails, err error)
=======
	InspectHardware(force, refresh bool) (result Result, details *metal3v1alpha1.HardwareDetails, err error)
>>>>>>> 488efeda

	// UpdateHardwareState fetches the latest hardware state of the
	// server and updates the HardwareDetails field of the host with
	// details. It is expected to do this in the least expensive way
	// possible, such as reading from a cache.
	UpdateHardwareState() (hwState HardwareState, err error)

	// Adopt brings an externally-provisioned host under management by
	// the provisioner.
	Adopt(data AdoptData, force bool) (result Result, err error)

	// Prepare remove existing configuration and set new configuration
	Prepare(data PrepareData, unprepared bool) (result Result, started bool, err error)

	// Provision writes the image from the host spec to the host. It
	// may be called multiple times, and should return true for its
	// dirty flag until the deprovisioning operation is completed.
	Provision(data ProvisionData) (result Result, err error)

	// Deprovision removes the host from the image. It may be called
	// multiple times, and should return true for its dirty flag until
	// the deprovisioning operation is completed.
	Deprovision(force bool) (result Result, err error)

	// Delete removes the host from the provisioning system. It may be
	// called multiple times, and should return true for its dirty
	// flag until the deletion operation is completed.
	Delete() (result Result, err error)

	// PowerOn ensures the server is powered on independently of any image
	// provisioning operation.
	PowerOn() (result Result, err error)

	// PowerOff ensures the server is powered off independently of any image
	// provisioning operation. The boolean argument may be used to specify
	// if a hard reboot (force power off) is required - true if so.
	PowerOff(rebootMode metal3v1alpha1.RebootMode) (result Result, err error)

	// IsReady checks if the provisioning backend is available to accept
	// all the incoming requests.
	IsReady() (result bool, err error)

	// HasProvisioningCapacity checks if the backend has a free provisioning slot for the current host
	HasProvisioningCapacity() (result bool, err error)
}

// Result holds the response from a call in the Provsioner API.
type Result struct {
	// Dirty indicates whether the host object needs to be saved.
	Dirty bool
	// RequeueAfter indicates how long to wait before making the same
	// Provisioner call again. The request should only be requeued if
	// Dirty is also true.
	RequeueAfter time.Duration
	// Any error message produced by the provisioner.
	ErrorMessage string
}

// HardwareState holds the response from an UpdateHardwareState call
type HardwareState struct {
	// PoweredOn is a pointer to a bool indicating whether the Host is currently
	// powered on. The value is nil if the power state cannot be determined.
	PoweredOn *bool
}

var NeedsRegistration = errors.New("Host not registered")<|MERGE_RESOLUTION|>--- conflicted
+++ resolved
@@ -58,9 +58,10 @@
 }
 
 type ManagementAccessData struct {
-	BootMode     metal3v1alpha1.BootMode
-	State        metal3v1alpha1.ProvisioningState
-	CurrentImage *metal3v1alpha1.Image
+	BootMode              metal3v1alpha1.BootMode
+	AutomatedCleaningMode metal3v1alpha1.AutomatedCleaningMode
+	State                 metal3v1alpha1.ProvisioningState
+	CurrentImage          *metal3v1alpha1.Image
 }
 
 type AdoptData struct {
@@ -99,11 +100,7 @@
 	// details of devices discovered on the hardware. It may be called
 	// multiple times, and should return true for its dirty flag until the
 	// inspection is completed.
-<<<<<<< HEAD
-	InspectHardware(data InspectData, force bool) (result Result, details *metal3v1alpha1.HardwareDetails, err error)
-=======
-	InspectHardware(force, refresh bool) (result Result, details *metal3v1alpha1.HardwareDetails, err error)
->>>>>>> 488efeda
+	InspectHardware(data InspectData, force, refresh bool) (result Result, details *metal3v1alpha1.HardwareDetails, err error)
 
 	// UpdateHardwareState fetches the latest hardware state of the
 	// server and updates the HardwareDetails field of the host with
