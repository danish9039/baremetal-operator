package ironic

import (
	"fmt"
	"strings"
	"time"

	metav1 "k8s.io/apimachinery/pkg/apis/meta/v1"

	"github.com/go-logr/logr"
	"github.com/gophercloud/gophercloud"
	"github.com/gophercloud/gophercloud/openstack/baremetal/v1/nodes"
	"github.com/gophercloud/gophercloud/openstack/baremetal/v1/ports"
	"github.com/gophercloud/gophercloud/openstack/baremetalintrospection/v1/introspection"
	"github.com/pkg/errors"
	"sigs.k8s.io/yaml"

	metal3v1alpha1 "github.com/metal3-io/baremetal-operator/apis/metal3.io/v1alpha1"
	"github.com/metal3-io/baremetal-operator/pkg/bmc"
	"github.com/metal3-io/baremetal-operator/pkg/provisioner"
	"github.com/metal3-io/baremetal-operator/pkg/provisioner/ironic/devicehints"
	"github.com/metal3-io/baremetal-operator/pkg/provisioner/ironic/hardwaredetails"
)

var (
	deprovisionRequeueDelay   = time.Second * 10
	provisionRequeueDelay     = time.Second * 10
	powerRequeueDelay         = time.Second * 10
	introspectionRequeueDelay = time.Second * 15
	softPowerOffTimeout       = time.Second * 180
)

const (
	// See nodes.Node.PowerState for details
	powerOn              = "power on"
	powerOff             = "power off"
	softPowerOff         = "soft power off"
	powerNone            = "None"
	nameSeparator        = "~"
	customDeployPriority = 80
)

var bootModeCapabilities = map[metal3v1alpha1.BootMode]string{
	metal3v1alpha1.UEFI:           "boot_mode:uefi",
	metal3v1alpha1.UEFISecureBoot: "boot_mode:uefi,secure_boot:true",
	metal3v1alpha1.Legacy:         "boot_mode:bios",
}

type macAddressConflictError struct {
	Address      string
	ExistingNode string
}

func (e macAddressConflictError) Error() string {
	return fmt.Sprintf("MAC address %s conflicts with existing node %s", e.Address, e.ExistingNode)
}

// NewMacAddressConflictError is a wrap for macAddressConflictError error
func NewMacAddressConflictError(address, node string) error {
	return macAddressConflictError{Address: address, ExistingNode: node}
}

type ironicConfig struct {
	deployKernelURL                  string
	deployRamdiskURL                 string
	deployISOURL                     string
	liveISOForcePersistentBootDevice string
	maxBusyHosts                     int
}

// Provisioner implements the provisioning.Provisioner interface
// and uses Ironic to manage the host.
type ironicProvisioner struct {
	// the global ironic settings
	config ironicConfig
	// the object metadata of the BareMetalHost resource
	objectMeta metav1.ObjectMeta
	// the UUID of the node in Ironic
	nodeID string
	// the address of the BMC
	bmcAddress string
	// whether to disable SSL certificate verification
	disableCertVerification bool
	// credentials to log in to the BMC
	bmcCreds bmc.Credentials
	// the MAC address of the PXE boot interface
	bootMACAddress string
	// a client for talking to ironic
	client *gophercloud.ServiceClient
	// a client for talking to ironic-inspector
	inspector *gophercloud.ServiceClient
	// a logger configured for this host
	log logr.Logger
	// a debug logger configured for this host
	debugLog logr.Logger
	// an event publisher for recording significant events
	publisher provisioner.EventPublisher
}

func (p *ironicProvisioner) bmcAccess() (bmc.AccessDetails, error) {
	bmcAccess, err := bmc.NewAccessDetails(p.bmcAddress, p.disableCertVerification)
	if err != nil {
		return nil, errors.Wrap(err, "failed to parse BMC address information")
	}
	return bmcAccess, nil
}

func (p *ironicProvisioner) validateNode(ironicNode *nodes.Node) (errorMessage string, err error) {
	var validationErrors []string

	p.log.Info("validating node settings in ironic")
	validateResult, err := nodes.Validate(p.client, ironicNode.UUID).Extract()
	if err != nil {
		return "", err // do not wrap error so we can check type in caller
	}
	if !validateResult.Boot.Result {
		validationErrors = append(validationErrors, validateResult.Boot.Reason)
	}
	if !validateResult.Deploy.Result {
		validationErrors = append(validationErrors, validateResult.Deploy.Reason)
	}
	if len(validationErrors) > 0 {
		// We expect to see errors of this nature sometimes, so rather
		// than reporting it as a reconcile error we record the error
		// status on the host and return.
		errorMessage = fmt.Sprintf("host validation error: %s",
			strings.Join(validationErrors, "; "))
		return errorMessage, nil
	}
	return "", nil
}

func (p *ironicProvisioner) listAllPorts(address string) ([]ports.Port, error) {
	var allPorts []ports.Port

	opts := ports.ListOpts{
		Fields: []string{"node_uuid"},
	}

	if address != "" {
		opts.Address = address
	}

	pager := ports.List(p.client, opts)

	allPages, err := pager.AllPages()

	if err != nil {
		return allPorts, err
	}

	return ports.ExtractPorts(allPages)

}

func (p *ironicProvisioner) getNode() (*nodes.Node, error) {
	if p.nodeID == "" {
		return nil, provisioner.ErrNeedsRegistration
	}

	ironicNode, err := nodes.Get(p.client, p.nodeID).Extract()
	switch err.(type) {
	case nil:
		p.debugLog.Info("found existing node by ID")
		return ironicNode, nil
	case gophercloud.ErrDefault404:
		// Look by ID failed, trying to lookup by hostname in case it was
		// previously created
		return nil, provisioner.ErrNeedsRegistration
	default:
		return nil, errors.Wrap(err,
			fmt.Sprintf("failed to find node by ID %s", p.nodeID))
	}
}

// Verifies that node has port assigned by Ironic.
func (p *ironicProvisioner) nodeHasAssignedPort(ironicNode *nodes.Node) (bool, error) {
	opts := ports.ListOpts{
		Fields:   []string{"node_uuid"},
		NodeUUID: ironicNode.UUID,
	}

	pager := ports.List(p.client, opts)

	allPages, err := pager.AllPages()
	if err != nil {
		return false, errors.Wrap(err, "failed to page over list of ports")
	}

	empty, err := allPages.IsEmpty()
	if err != nil {
		return false, errors.Wrap(err, "failed to check port list status")
	}

	if empty {
		p.debugLog.Info("node has no assigned port")
		return false, nil
	}

	p.debugLog.Info("node has assigned port")
	return true, nil
}

// Verify that MAC is already allocated to some node port.
func (p *ironicProvisioner) isAddressAllocatedToPort(address string) (bool, error) {
	allPorts, err := p.listAllPorts(address)
	if err != nil {
		return false, errors.Wrap(err, fmt.Sprintf("failed to list ports for %s", address))
	}

	if len(allPorts) == 0 {
		p.debugLog.Info("address does not have allocated ports", "address", address)
		return false, nil
	}

	p.debugLog.Info("address is allocated to port", "address", address)
	return true, nil
}

// Look for an existing registration for the host in Ironic.
func (p *ironicProvisioner) findExistingHost(bootMACAddress string) (ironicNode *nodes.Node, err error) {
	// Try to load the node by UUID
	ironicNode, err = p.getNode()
	if !errors.Is(err, provisioner.ErrNeedsRegistration) {
		return
	}

	// Try to load the node by name
	nodeSearchList := []string{ironicNodeName(p.objectMeta)}
	if !strings.Contains(p.objectMeta.Name, nameSeparator) {
		nodeSearchList = append(nodeSearchList, p.objectMeta.Name)
	}

	for _, nodeName := range nodeSearchList {
		p.debugLog.Info("looking for existing node by name", "name", nodeName)
		ironicNode, err = nodes.Get(p.client, nodeName).Extract()
		switch err.(type) {
		case nil:
			p.debugLog.Info("found existing node by name")
			return ironicNode, nil
		case gophercloud.ErrDefault404:
			p.log.Info(
				fmt.Sprintf("node with name %s doesn't exist", nodeName))
		default:
			return nil, errors.Wrap(err,
				fmt.Sprintf("failed to find node by name %s", nodeName))
		}
	}

	// Try to load the node by port address
	p.log.Info("looking for existing node by MAC", "MAC", bootMACAddress)
	allPorts, err := p.listAllPorts(bootMACAddress)

	if err != nil {
		p.log.Info("failed to find an existing port with address", "MAC", bootMACAddress)
		return nil, nil
	}

	if len(allPorts) > 0 {
		nodeUUID := allPorts[0].NodeUUID
		ironicNode, err = nodes.Get(p.client, nodeUUID).Extract()
		switch err.(type) {
		case nil:
			p.debugLog.Info("found existing node by ID")

			// If the node has a name, this means we didn't find it above.
			if ironicNode.Name != "" {
				return nil, NewMacAddressConflictError(bootMACAddress, ironicNode.Name)
			}

			return ironicNode, nil
		case gophercloud.ErrDefault404:
			return nil, errors.Wrap(err,
				fmt.Sprintf("port exists but linked node doesn't %s", nodeUUID))
		default:
			return nil, errors.Wrap(err,
				fmt.Sprintf("port exists but failed to find linked node by ID %s", nodeUUID))
		}
	} else {
		p.log.Info("port with address doesn't exist", "MAC", bootMACAddress)
	}

	// Either the node was never created or the Ironic database has
	// been dropped.
	return nil, nil
}

func (p *ironicProvisioner) createPXEEnabledNodePort(uuid, macAddress string) error {
	p.log.Info("creating PXE enabled ironic port for node", "NodeUUID", uuid, "MAC", macAddress)

	enable := true

	_, err := ports.Create(
		p.client,
		ports.CreateOpts{
			NodeUUID:   uuid,
			Address:    macAddress,
			PXEEnabled: &enable,
		}).Extract()
	if err != nil {
		return errors.Wrap(err, fmt.Sprintf("failed to create ironic port for node: %s, MAC: %s", uuid, macAddress))
	}

	return nil
}

// ValidateManagementAccess registers the host with the provisioning
// system and tests the connection information for the host to verify
// that the location and credentials work.
//
// FIXME(dhellmann): We should rename this method to describe what it
// actually does.
func (p *ironicProvisioner) ValidateManagementAccess(data provisioner.ManagementAccessData, credentialsChanged, force bool) (result provisioner.Result, provID string, err error) {
	bmcAccess, err := p.bmcAccess()
	if err != nil {
		result, err = operationFailed(err.Error())
		return
	}

	var ironicNode *nodes.Node
	updater := updateOptsBuilder(p.debugLog)

	p.debugLog.Info("validating management access")

	ironicNode, err = p.findExistingHost(p.bootMACAddress)
	if err != nil {
		switch err.(type) {
		case macAddressConflictError:
			result, err = operationFailed(err.Error())
		default:
			result, err = transientError(errors.Wrap(err, "failed to find existing host"))
		}
		return
	}

	// Some BMC types require a MAC address, so ensure we have one
	// when we need it. If not, place the host in an error state.
	if bmcAccess.NeedsMAC() && p.bootMACAddress == "" {
		msg := fmt.Sprintf("BMC driver %s requires a BootMACAddress value", bmcAccess.Type())
		p.log.Info(msg)
		result, err = operationFailed(msg)
		return
	}

	driverInfo := bmcAccess.DriverInfo(p.bmcCreds)
	// FIXME(dhellmann): We need to get our IP on the
	// provisioning network from somewhere.
	if p.config.deployKernelURL != "" && p.config.deployRamdiskURL != "" {
		driverInfo["deploy_kernel"] = p.config.deployKernelURL
		driverInfo["deploy_ramdisk"] = p.config.deployRamdiskURL
	}
	if p.config.deployISOURL != "" {
		driverInfo["deploy_iso"] = p.config.deployISOURL
	}

	// If we have not found a node yet, we need to create one
	if ironicNode == nil {
		p.log.Info("registering host in ironic")

		if data.BootMode == metal3v1alpha1.UEFISecureBoot && !bmcAccess.SupportsSecureBoot() {
			msg := fmt.Sprintf("BMC driver %s does not support secure boot", bmcAccess.Type())
			p.log.Info(msg)
			result, err = operationFailed(msg)
			return
		}

		ironicNode, err = nodes.Create(
			p.client,
			nodes.CreateOpts{
				Driver:              bmcAccess.Driver(),
				BIOSInterface:       bmcAccess.BIOSInterface(),
				BootInterface:       bmcAccess.BootInterface(),
				Name:                p.objectMeta.Name,
				DriverInfo:          driverInfo,
				DeployInterface:     p.deployInterface(data.CurrentImage),
				InspectInterface:    "inspector",
				ManagementInterface: bmcAccess.ManagementInterface(),
				PowerInterface:      bmcAccess.PowerInterface(),
				RAIDInterface:       bmcAccess.RAIDInterface(),
				VendorInterface:     bmcAccess.VendorInterface(),
				Properties: map[string]interface{}{
					"capabilities": bootModeCapabilities[data.BootMode],
				},
			}).Extract()
		// FIXME(dhellmann): Handle 409 and 503? errors here.
		if err != nil {
			result, err = transientError(errors.Wrap(err, "failed to register host in ironic"))
			return
		}
		p.publisher("Registered", "Registered new host")

		// Store the ID so other methods can assume it is set and so
		// we can find the node again later.
		provID = ironicNode.UUID

		// If we know the MAC, create a port. Otherwise we will have
		// to do this after we run the introspection step.
		if p.bootMACAddress != "" {
			err = p.createPXEEnabledNodePort(ironicNode.UUID, p.bootMACAddress)
			if err != nil {
				result, err = transientError(err)
				return
			}
		}
	} else {
		// FIXME(dhellmann): At this point we have found an existing
		// node in ironic by looking it up. We need to check its
		// settings against what we have in the host, and change them
		// if there are differences.
		provID = ironicNode.UUID

		updater.SetTopLevelOpt("name", ironicNodeName(p.objectMeta), ironicNode.Name)

		// When node exists but has no assigned port to it by Ironic and actuall address (MAC) is present
		// in host config and is not allocated to different node lets try to create port for this node.
		if p.bootMACAddress != "" {
			var nodeHasAssignedPort, addressIsAllocatedToPort bool

			nodeHasAssignedPort, err = p.nodeHasAssignedPort(ironicNode)
			if err != nil {
				result, err = transientError(err)
				return
			}

			if !nodeHasAssignedPort {
				addressIsAllocatedToPort, err = p.isAddressAllocatedToPort(p.bootMACAddress)
				if err != nil {
					result, err = transientError(err)
					return
				}

				if !addressIsAllocatedToPort {
					err = p.createPXEEnabledNodePort(ironicNode.UUID, p.bootMACAddress)
					if err != nil {
						result, err = transientError(err)
						return
					}
				}
			}
		}

		// Look for the case where we previously enrolled this node
		// and now the credentials have changed.
		if credentialsChanged {
			updater.SetTopLevelOpt("driver_info", driverInfo, nil)
		}

		// We don't return here because we also have to set the
		// target provision state to manageable, which happens
		// below.
	}
	if data.CurrentImage != nil || data.HasCustomDeploy {
		p.getImageUpdateOptsForNode(ironicNode, data.CurrentImage, data.BootMode, data.HasCustomDeploy, updater)
	}
	updater.SetTopLevelOpt("automated_clean",
		data.AutomatedCleaningMode != metal3v1alpha1.CleaningModeDisabled,
		ironicNode.AutomatedClean)

	var success bool
	success, result, err = p.tryUpdateNode(ironicNode, updater)
	if !success {
		return
	}
	// ironicNode, err = nodes.Get(p.client, p.status.ID).Extract()
	// if err != nil {
	// 	return result, errors.Wrap(err, "failed to get provisioning state in ironic")
	// }
	p.log.Info("current provision state",
		"lastError", ironicNode.LastError,
		"current", ironicNode.ProvisionState,
		"target", ironicNode.TargetProvisionState,
	)

	result, err = operationComplete()

	// Ensure the node is marked manageable.
	switch nodes.ProvisionState(ironicNode.ProvisionState) {

	case nodes.Enroll:

		// If ironic is reporting an error, stop working on the node.
		if ironicNode.LastError != "" && !(credentialsChanged || force) {
			result, err = operationFailed(ironicNode.LastError)
			return
		}

		if ironicNode.TargetProvisionState == string(nodes.TargetManage) {
			// We have already tried to manage the node and did not
			// get an error, so do nothing and keep trying.
			result, err = operationContinuing(provisionRequeueDelay)
			return
		}

		result, err = p.changeNodeProvisionState(
			ironicNode,
			nodes.ProvisionStateOpts{Target: nodes.TargetManage},
		)
		return

	case nodes.Verifying:
		// If we're still waiting for the state to change in Ironic,
		// return true to indicate that we're dirty and need to be
		// reconciled again.
		result, err = operationContinuing(provisionRequeueDelay)
		return

	case nodes.Manageable:
		return

	case nodes.Available:
		// The host is fully registered (and probably wasn't cleanly
		// deleted previously)
		return

	case nodes.Active:
		// The host is already running, maybe it's a master?
		p.debugLog.Info("have active host", "image_source", ironicNode.InstanceInfo["image_source"])
		return

	default:
		return
	}
}

func (p *ironicProvisioner) tryUpdateNode(ironicNode *nodes.Node, updater *nodeUpdater) (success bool, result provisioner.Result, err error) {
	if len(updater.Updates) == 0 {
		success = true
		return
	}

	p.log.Info("updating node settings in ironic")
	_, err = nodes.Update(p.client, ironicNode.UUID, updater.Updates).Extract()
	switch err.(type) {
	case nil:
		success = true
	case gophercloud.ErrDefault409:
		p.log.Info("could not update node settings in ironic, busy")
		result, err = retryAfterDelay(provisionRequeueDelay)
	default:
		result, err = transientError(errors.Wrap(err, "failed to update host settings in ironic"))
	}
	return
}

func (p *ironicProvisioner) tryChangeNodeProvisionState(ironicNode *nodes.Node, opts nodes.ProvisionStateOpts) (success bool, result provisioner.Result, err error) {
	p.log.Info("changing provisioning state",
		"current", ironicNode.ProvisionState,
		"existing target", ironicNode.TargetProvisionState,
		"new target", opts.Target,
	)

	changeResult := nodes.ChangeProvisionState(p.client, ironicNode.UUID, opts)
	switch changeResult.Err.(type) {
	case nil:
		success = true
	case gophercloud.ErrDefault409:
		p.log.Info("could not change state of host, busy")
		result, err = retryAfterDelay(provisionRequeueDelay)
		return
	default:
		result, err = transientError(errors.Wrap(changeResult.Err,
			fmt.Sprintf("failed to change provisioning state to %q", opts.Target)))
		return
	}

	result, err = operationContinuing(provisionRequeueDelay)
	return
}

func (p *ironicProvisioner) changeNodeProvisionState(ironicNode *nodes.Node, opts nodes.ProvisionStateOpts) (result provisioner.Result, err error) {
	_, result, err = p.tryChangeNodeProvisionState(ironicNode, opts)
	return
}

// InspectHardware updates the HardwareDetails field of the host with
// details of devices discovered on the hardware. It may be called
// multiple times, and should return true for its dirty flag until the
// inspection is completed.
func (p *ironicProvisioner) InspectHardware(data provisioner.InspectData, force, refresh bool) (result provisioner.Result, started bool, details *metal3v1alpha1.HardwareDetails, err error) {
	p.log.Info("inspecting hardware")

	ironicNode, err := p.getNode()
	if err != nil {
		result, err = transientError(err)
		return
	}

	status, err := introspection.GetIntrospectionStatus(p.inspector, ironicNode.UUID).Extract()
	if err != nil || refresh {
		if _, isNotFound := err.(gophercloud.ErrDefault404); isNotFound || refresh {
			switch nodes.ProvisionState(ironicNode.ProvisionState) {
			case nodes.Available:
				result, err = p.changeNodeProvisionState(
					ironicNode,
					nodes.ProvisionStateOpts{Target: nodes.TargetManage},
				)
				return
			case nodes.Inspecting, nodes.InspectWait:
				p.log.Info("inspection already started")
				result, err = operationContinuing(introspectionRequeueDelay)
				return
			case nodes.InspectFail:
				if !force {
					p.log.Info("starting inspection failed", "error", status.Error)
					failure := ironicNode.LastError
					if failure == "" {
						failure = "Inspection failed"
					}
					result, err = operationFailed(failure)
					return
				}
				fallthrough
			default:
				started, result, err = p.tryUpdateNode(
					ironicNode,
					updateOptsBuilder(p.debugLog).
						SetPropertiesOpts(optionsData{
							"capabilities": buildCapabilitiesValue(ironicNode, data.BootMode),
						}, ironicNode),
				)
				if !started {
					return
				}

				p.log.Info("starting new hardware inspection")
				started, result, err = p.tryChangeNodeProvisionState(
					ironicNode,
					nodes.ProvisionStateOpts{Target: nodes.TargetInspect},
				)
				if started {
					p.publisher("InspectionStarted", "Hardware inspection started")
				}
				return
			}
		}
		result, err = transientError(errors.Wrap(err, "failed to extract hardware inspection status"))
		return
	}
	if status.Error != "" {
		p.log.Info("inspection failed", "error", status.Error)
		result, err = operationFailed(status.Error)
		return
	}
	if !status.Finished || (nodes.ProvisionState(ironicNode.ProvisionState) == nodes.Inspecting || nodes.ProvisionState(ironicNode.ProvisionState) == nodes.InspectWait) {
		p.log.Info("inspection in progress", "started_at", status.StartedAt)
		result, err = operationContinuing(introspectionRequeueDelay)
		return
	}

	// Introspection is done
	p.log.Info("getting hardware details from inspection")
	response := introspection.GetIntrospectionData(p.inspector, ironicNode.UUID)
	introData, err := response.Extract()
	if err != nil {
		result, err = transientError(errors.Wrap(err, "failed to retrieve hardware introspection data"))
		return
	}
	p.log.Info("received introspection data", "data", response.Body)

	details = hardwaredetails.GetHardwareDetails(introData)
	p.publisher("InspectionComplete", "Hardware inspection completed")
	result, err = operationComplete()
	return
}

// UpdateHardwareState fetches the latest hardware state of the server
// and updates the HardwareDetails field of the host with details. It
// is expected to do this in the least expensive way possible, such as
// reading from a cache.
func (p *ironicProvisioner) UpdateHardwareState() (hwState provisioner.HardwareState, err error) {
	p.debugLog.Info("updating hardware state")

	ironicNode, err := p.getNode()
	if err != nil {
		return
	}

	switch ironicNode.PowerState {
	case powerOn, powerOff:
		discoveredVal := ironicNode.PowerState == powerOn
		hwState.PoweredOn = &discoveredVal
	case powerNone:
		p.log.Info("could not determine power state", "value", ironicNode.PowerState)
	default:
		p.log.Info("unknown power state", "value", ironicNode.PowerState)
	}
	return
}

func (p *ironicProvisioner) setLiveIsoUpdateOptsForNode(ironicNode *nodes.Node, imageData *metal3v1alpha1.Image, updater *nodeUpdater) {
	optValues := optionsData{
		"boot_iso": imageData.URL,

		// remove any image_source or checksum options
		"image_source":        nil,
		"image_os_hash_value": nil,
		"image_os_hash_algo":  nil,
		"image_checksum":      nil,
	}
	updater.
		SetInstanceInfoOpts(optValues, ironicNode).
		SetTopLevelOpt("deploy_interface", "ramdisk", ironicNode.DeployInterface)

	driverOptValues := optionsData{"force_persistent_boot_device": "Default"}
	if p.config.liveISOForcePersistentBootDevice != "" {
		driverOptValues = optionsData{
			"force_persistent_boot_device": p.config.liveISOForcePersistentBootDevice,
		}
	}
	updater.SetDriverInfoOpts(driverOptValues, ironicNode)
}

func (p *ironicProvisioner) setDirectDeployUpdateOptsForNode(ironicNode *nodes.Node, imageData *metal3v1alpha1.Image, updater *nodeUpdater) {
	checksum, checksumType, ok := imageData.GetChecksum()
	if !ok {
		p.log.Info("image/checksum not found for host")
		return
	}

	// FIXME: For older versions of ironic that do not have
	// https://review.opendev.org/#/c/711816/ failing to include the
	// 'image_checksum' causes ironic to refuse to provision the
	// image, even if the other hash value parameters are given. We
	// only want to do that for MD5, however, because those versions
	// of ironic only support MD5 checksums.
	var legacyChecksum *string
	if checksumType == string(metal3v1alpha1.MD5) {
		legacyChecksum = &checksum
	}

	optValues := optionsData{
		// Remove any boot_iso field
		"boot_iso": nil,

		"image_source":        imageData.URL,
		"image_os_hash_algo":  checksumType,
		"image_os_hash_value": checksum,
		"image_checksum":      legacyChecksum,
		"image_disk_format":   imageData.DiskFormat,
	}
	updater.
		SetInstanceInfoOpts(optValues, ironicNode).
		SetTopLevelOpt("deploy_interface", "direct", ironicNode.DeployInterface)

	driverOptValues := optionsData{
		"force_persistent_boot_device": "Default",
	}
	updater.SetDriverInfoOpts(driverOptValues, ironicNode)
}

func (p *ironicProvisioner) setCustomDeployUpdateOptsForNode(ironicNode *nodes.Node, imageData *metal3v1alpha1.Image, updater *nodeUpdater) {
	var optValues optionsData
	if imageData != nil && imageData.URL != "" {
		checksum, checksumType, ok := imageData.GetChecksum()
		// NOTE(dtantsur): all fields are optional for custom deploy
		if ok {
			optValues = optionsData{
				"boot_iso":            nil,
				"image_checksum":      nil,
				"image_source":        imageData.URL,
				"image_os_hash_algo":  checksumType,
				"image_os_hash_value": checksum,
				"image_disk_format":   imageData.DiskFormat,
			}
		} else {
			optValues = optionsData{
				"boot_iso":            nil,
				"image_checksum":      nil,
				"image_source":        imageData.URL,
				"image_os_hash_algo":  nil,
				"image_os_hash_value": nil,
				"image_disk_format":   imageData.DiskFormat,
			}
		}
	} else {
		// Clean up everything
		optValues = optionsData{
			"boot_iso":            nil,
			"image_checksum":      nil,
			"image_source":        nil,
			"image_os_hash_algo":  nil,
			"image_os_hash_value": nil,
			"image_disk_format":   nil,
		}
	}

	updater.
		SetInstanceInfoOpts(optValues, ironicNode).
		SetTopLevelOpt("deploy_interface", "custom-agent", ironicNode.DeployInterface)
}

func (p *ironicProvisioner) getImageUpdateOptsForNode(ironicNode *nodes.Node, imageData *metal3v1alpha1.Image, bootMode metal3v1alpha1.BootMode, hasCustomDeploy bool, updater *nodeUpdater) {
	// instance_uuid
	updater.SetTopLevelOpt("instance_uuid", string(p.objectMeta.UID), ironicNode.InstanceUUID)

	// Secure boot is a normal capability that goes into instance_info (we
	// also put it to properties for consistency, although it's not
	// strictly required in our case).

	// Instance info capabilities were invented later and
	// use a normal JSON mapping instead of a custom
	// string value.
	capabilitiesII := map[string]string{}
	if bootMode == metal3v1alpha1.UEFISecureBoot {
		capabilitiesII["secure_boot"] = "true"
	}

	updater.SetInstanceInfoOpts(optionsData{"capabilities": capabilitiesII}, ironicNode)

	if hasCustomDeploy {
		// Custom deploy process
		p.setCustomDeployUpdateOptsForNode(ironicNode, imageData, updater)
	} else if imageData.IsLiveISO() {
		// Set live-iso format options
		p.setLiveIsoUpdateOptsForNode(ironicNode, imageData, updater)
	} else {
		// Set deploy_interface direct options when not booting a live-iso
		p.setDirectDeployUpdateOptsForNode(ironicNode, imageData, updater)
	}
}

func (p *ironicProvisioner) getUpdateOptsForNode(ironicNode *nodes.Node, data provisioner.ProvisionData) *nodeUpdater {
	updater := updateOptsBuilder(p.debugLog)

	hasCustomDeploy := data.CustomDeploy != nil && data.CustomDeploy.Method != ""
	p.getImageUpdateOptsForNode(ironicNode, &data.Image, data.BootMode, hasCustomDeploy, updater)

	opts := optionsData{
		"root_device": devicehints.MakeHintMap(data.RootDeviceHints),

		// FIXME(dhellmann): This should come from inspecting the host.
		"cpu_arch": data.HardwareProfile.CPUArch,

		"local_gb": data.HardwareProfile.LocalGB,

		"capabilities": buildCapabilitiesValue(ironicNode, data.BootMode),
	}
	updater.SetPropertiesOpts(opts, ironicNode)

	return updater
}

// GetFirmwareSettings gets the BIOS settings and optional schema from the host and returns maps
func (p *ironicProvisioner) GetFirmwareSettings(includeSchema bool) (settings metal3v1alpha1.SettingsMap, schema map[string]metal3v1alpha1.SettingSchema, err error) {

	if p.nodeID == "" {
		return nil, nil, provisioner.ErrNeedsRegistration
	}

	// Get the settings from Ironic via Gophercloud
	var settingsList []nodes.BIOSSetting
	var biosListErr error
	if includeSchema {
		opts := nodes.ListBIOSSettingsOpts{Detail: true}
		settingsList, biosListErr = nodes.ListBIOSSettings(p.client, p.nodeID, opts).Extract()
	} else {
		settingsList, biosListErr = nodes.ListBIOSSettings(p.client, p.nodeID, nil).Extract()
	}
	if biosListErr != nil {
		return nil, nil, errors.Wrap(biosListErr,
			fmt.Sprintf("could not get BIOS settings for node %s", p.nodeID))
	}
	p.log.Info("retrieved BIOS settings for node", "node", p.nodeID)

	settings = make(map[string]string)
	schema = make(map[string]metal3v1alpha1.SettingSchema)

	for _, v := range settingsList {
		settings[v.Name] = v.Value

		if includeSchema {
			// add to schema
			schema[v.Name] = metal3v1alpha1.SettingSchema{
				AttributeType:   v.AttributeType,
				AllowableValues: v.AllowableValues,
				LowerBound:      v.LowerBound,
				UpperBound:      v.UpperBound,
				MinLength:       v.MinLength,
				MaxLength:       v.MaxLength,
				ReadOnly:        v.ReadOnly,
				ResetRequired:   v.ResetRequired,
				Unique:          v.Unique,
			}
		}
	}

	return settings, schema, nil
}

// We can't just replace the capabilities because we need to keep the
// values provided by inspection. We can't replace only the boot_mode
// because the API isn't fine-grained enough for that. So we have to
// look at the existing value and modify it. This function
// encapsulates the logic for building the value and knowing which
// update operation to use with the results.
func buildCapabilitiesValue(ironicNode *nodes.Node, bootMode metal3v1alpha1.BootMode) string {

	capabilities, ok := ironicNode.Properties["capabilities"]
	if !ok {
		// There is no existing capabilities value
		return bootModeCapabilities[bootMode]
	}
	existingCapabilities := capabilities.(string)

	if existingCapabilities == "" {
		// The existing value is empty so we can replace the whole
		// thing.
		return bootModeCapabilities[bootMode]
	}

	var filteredCapabilities []string
	for _, item := range strings.Split(existingCapabilities, ",") {
		if !strings.HasPrefix(item, "boot_mode:") && !strings.HasPrefix(item, "secure_boot:") {
			filteredCapabilities = append(filteredCapabilities, item)
		}
	}
	filteredCapabilities = append(filteredCapabilities, bootModeCapabilities[bootMode])

	return strings.Join(filteredCapabilities, ",")
}

func (p *ironicProvisioner) setUpForProvisioning(ironicNode *nodes.Node, data provisioner.ProvisionData) (result provisioner.Result, err error) {

	p.log.Info("starting provisioning", "node properties", ironicNode.Properties)

	success, result, err := p.tryUpdateNode(ironicNode,
		p.getUpdateOptsForNode(ironicNode, data))
	if !success {
		return
	}

	p.log.Info("validating host settings")

	errorMessage, err := p.validateNode(ironicNode)
	switch err.(type) {
	case nil:
	case gophercloud.ErrDefault409:
		p.log.Info("could not validate host during registration, busy")
		return retryAfterDelay(provisionRequeueDelay)
	default:
		return transientError(errors.Wrap(err, "failed to validate host during registration"))
	}
	if errorMessage != "" {
		return operationFailed(errorMessage)
	}

	// If validation is successful we can start moving the host
	// through the states necessary to make it "available".
	p.log.Info("starting provisioning",
		"lastError", ironicNode.LastError,
		"current", ironicNode.ProvisionState,
		"target", ironicNode.TargetProvisionState,
		"deploy step", ironicNode.DeployStep,
	)
	p.publisher("ProvisioningStarted",
		fmt.Sprintf("Image provisioning started for %s", data.Image.URL))
	return
}

func (p *ironicProvisioner) deployInterface(image *metal3v1alpha1.Image) (result string) {
	result = "direct"
	if image.IsLiveISO() {
		result = "ramdisk"
	}
	return result
}

// Adopt notifies the provisioner that the state machine believes the host
// to be currently provisioned, and that it should be managed as such.
func (p *ironicProvisioner) Adopt(data provisioner.AdoptData, force bool) (result provisioner.Result, err error) {
	ironicNode, err := p.getNode()
	if err != nil {
		return transientError(err)
	}

	switch nodes.ProvisionState(ironicNode.ProvisionState) {
	case nodes.Enroll, nodes.Verifying:
		return transientError(fmt.Errorf("Invalid state for adopt: %s",
			ironicNode.ProvisionState))
	case nodes.Manageable:
		_, hasImageSource := ironicNode.InstanceInfo["image_source"]
		_, hasBootISO := ironicNode.InstanceInfo["boot_iso"]
		if data.State == metal3v1alpha1.StateDeprovisioning &&
			!(hasImageSource || hasBootISO) {
			// If we got here after a fresh registration and image data is
			// available, it should have been added to the node during
			// registration. If it isn't present then we got here due to a
			// failed cleaning on deprovision. The node will be cleaned again
			// before the next provisioning, so just allow the controller to
			// continue without adopting.
			p.log.Info("no image info; not adopting", "state", ironicNode.ProvisionState)
			return operationComplete()
		}
		return p.changeNodeProvisionState(
			ironicNode,
			nodes.ProvisionStateOpts{
				Target: nodes.TargetAdopt,
			},
		)
	case nodes.Adopting:
		return operationContinuing(provisionRequeueDelay)
	case nodes.AdoptFail:
		if force {
			return p.changeNodeProvisionState(
				ironicNode,
				nodes.ProvisionStateOpts{
					Target: nodes.TargetAdopt,
				},
			)
		}
		return operationFailed(fmt.Sprintf("Host adoption failed: %s",
			ironicNode.LastError))
	case nodes.Active:
	default:
	}
	return operationComplete()
}

func (p *ironicProvisioner) ironicHasSameImage(ironicNode *nodes.Node, image metal3v1alpha1.Image) (sameImage bool) {
	// To make it easier to test if ironic is configured with
	// the same image we are trying to provision to the host.
	if image.IsLiveISO() {
		sameImage = (ironicNode.InstanceInfo["boot_iso"] == image.URL)
		p.log.Info("checking image settings",
			"boot_iso", ironicNode.InstanceInfo["boot_iso"],
			"same", sameImage,
			"provisionState", ironicNode.ProvisionState)
	} else {
		checksum, checksumType, _ := image.GetChecksum()
		sameImage = (ironicNode.InstanceInfo["image_source"] == image.URL &&
			ironicNode.InstanceInfo["image_os_hash_algo"] == checksumType &&
			ironicNode.InstanceInfo["image_os_hash_value"] == checksum)
		p.log.Info("checking image settings",
			"source", ironicNode.InstanceInfo["image_source"],
			"image_os_hash_algo", checksumType,
			"image_os_has_value", checksum,
			"same", sameImage,
			"provisionState", ironicNode.ProvisionState)
	}
	return sameImage
}

func (p *ironicProvisioner) buildManualCleaningSteps(bmcAccess bmc.AccessDetails, data provisioner.PrepareData) (cleanSteps []nodes.CleanStep, err error) {
	// Build raid clean steps
	raidCleanSteps, err := BuildRAIDCleanSteps(bmcAccess.RAIDInterface(), data.TargetRAIDConfig, data.ActualRAIDConfig)
	if err != nil {
		return nil, err
	}
	cleanSteps = append(cleanSteps, raidCleanSteps...)

	// Get the subset (currently 3) of vendor specific BIOS settings converted from common names
	bmcsettings, err := bmcAccess.BuildBIOSSettings(data.FirmwareConfig)
	if err != nil {
		return nil, err
	}

	var newSettings []map[string]string
	if data.ActualFirmwareSettings != nil {
		// If we have the current settings from Ironic, update the settings to contain:
		// 1. settings converted by BMC drivers that are different than current settings
		for _, bmcsetting := range bmcsettings {
			if val, exists := data.ActualFirmwareSettings[bmcsetting["name"]]; exists {
				if bmcsetting["value"] != val {
					newSettings = buildFirmwareSettings(newSettings, bmcsetting["name"], bmcsetting["value"])
				}
			} else {
				p.log.Info("name converted from bmc driver not found in firmware settings", "name", bmcsetting["name"])
			}
		}

		// 2. target settings that are different than current settings
		if data.TargetFirmwareSettings != nil {
			for k, v := range data.TargetFirmwareSettings {
				if data.ActualFirmwareSettings[k] != v.String() {
					newSettings = buildFirmwareSettings(newSettings, k, v.String())
				}
			}
		}
	} else {
		// use only the settings converted by bmc driver
		for _, bmcsetting := range bmcsettings {
			newSettings = append(newSettings, bmcsetting)
		}
	}

	if len(newSettings) != 0 {
		p.log.Info("Applying BIOS config clean steps", "settings", newSettings)
		cleanSteps = append(
			cleanSteps,
			nodes.CleanStep{
				Interface: "bios",
				Step:      "apply_configuration",
				Args: map[string]interface{}{
					"settings": newSettings,
				},
			},
		)
	}

	// TODO: Add manual cleaning steps for host configuration

	return
}

func buildFirmwareSettings(settings []map[string]string, name string, value string) []map[string]string {
	// if name already exists, don't add it
	for _, setting := range settings {
		if setting["name"] == name {
			return settings
		}
	}

	return append(settings,
		map[string]string{
			"name":  name,
			"value": value},
	)
}

func (p *ironicProvisioner) startManualCleaning(bmcAccess bmc.AccessDetails, ironicNode *nodes.Node, data provisioner.PrepareData) (success bool, result provisioner.Result, err error) {
	// Set raid configuration
	result, err = setTargetRAIDCfg(p, bmcAccess.RAIDInterface(), ironicNode, data)
	if result.Dirty || result.ErrorMessage != "" || err != nil {
		return
	}

	// Build manual clean steps
	cleanSteps, err := p.buildManualCleaningSteps(bmcAccess, data)
	if err != nil {
		result, err = operationFailed(err.Error())
		return
	}

	// Start manual clean
	if len(cleanSteps) != 0 {
		p.log.Info("remove existing configuration and set new configuration", "clean steps", cleanSteps)
		return p.tryChangeNodeProvisionState(
			ironicNode,
			nodes.ProvisionStateOpts{
				Target:     nodes.TargetClean,
				CleanSteps: cleanSteps,
			},
		)
	}
	result, err = operationComplete()
	return
}

// Prepare remove existing configuration and set new configuration.
// If `started` is true,  it means that we successfully executed `tryChangeNodeProvisionState`.
func (p *ironicProvisioner) Prepare(data provisioner.PrepareData, unprepared bool) (result provisioner.Result, started bool, err error) {
	bmcAccess, err := p.bmcAccess()
	if err != nil {
		result, err = transientError(err)
		return
	}

	ironicNode, err := p.getNode()
	if err != nil {
		result, err = transientError(err)
		return
	}

	switch nodes.ProvisionState(ironicNode.ProvisionState) {
	case nodes.Available:
		if unprepared {
			var cleanSteps []nodes.CleanStep
			cleanSteps, err = p.buildManualCleaningSteps(bmcAccess, data)
			if err != nil {
				result, err = operationFailed(err.Error())
				return
			}
			if len(cleanSteps) != 0 {
				p.log.Info("the node needs to be reconfigured", "clean steps", cleanSteps)
				result, err = p.changeNodeProvisionState(
					ironicNode,
					nodes.ProvisionStateOpts{Target: nodes.TargetManage},
				)
				return
			}
			// nothing to do
			started = true
		}
		// Automated clean finished

		result, err = operationComplete()

	case nodes.Manageable:
		if unprepared {
			started, result, err = p.startManualCleaning(bmcAccess, ironicNode, data)
			if started || result.Dirty || result.ErrorMessage != "" || err != nil {
				return
			}
			// nothing to do
			started = true
		}
		// Manual clean finished
<<<<<<< HEAD

		result, err = p.changeNodeProvisionState(
			ironicNode,
			nodes.ProvisionStateOpts{Target: nodes.TargetProvide},
		)
=======
		result, err = operationComplete()
>>>>>>> d1988d49

	case nodes.CleanFail:
		// When clean failed, we need to clean host provisioning settings.
		// If unprepared is false, means the settings aren't cleared.
		// So we can't set the node's state to manageable, until the settings are cleared.
		if !unprepared {
			result, err = operationFailed(ironicNode.LastError)
			return
		}
		if ironicNode.Maintenance {
			p.log.Info("clearing maintenance flag")
			result, err = p.setMaintenanceFlag(ironicNode, false)
			return
		}
		result, err = p.changeNodeProvisionState(
			ironicNode,
			nodes.ProvisionStateOpts{Target: nodes.TargetManage},
		)

	case nodes.Cleaning, nodes.CleanWait:
		p.log.Info("waiting for host to become manageable",
			"state", ironicNode.ProvisionState,
			"deploy step", ironicNode.DeployStep)
		result, err = operationContinuing(provisionRequeueDelay)

	default:
		result, err = transientError(fmt.Errorf("Have unexpected ironic node state %s", ironicNode.ProvisionState))
	}
	return
}

func (p *ironicProvisioner) getConfigDrive(data provisioner.ProvisionData) (configDrive nodes.ConfigDrive, err error) {
	// In theory, Ironic can support configdrive with live ISO by attaching
	// it to another virtual media slot. However, some hardware does not
	// support two virtual media devices at the same time, so we shouldn't
	// try it.
	if data.Image.IsLiveISO() {
		p.log.Info("not providing config drive for live ISO")
		return
	}

	// Retrieve instance specific user data (cloud-init, ignition, etc).
	userData, err := data.HostConfig.UserData()
	if err != nil {
		return configDrive, errors.Wrap(err, "could not retrieve user data")
	}
	if userData != "" {
		configDrive.UserData = userData
	}

	// Retrieve OpenStack network_data. Default value is empty.
	networkDataRaw, err := data.HostConfig.NetworkData()
	if err != nil {
		return configDrive, errors.Wrap(err, "could not retrieve network data")
	}
	if networkDataRaw != "" {
		var networkData map[string]interface{}
		if err = yaml.Unmarshal([]byte(networkDataRaw), &networkData); err != nil {
			return configDrive, errors.Wrap(err, "failed to unmarshal network_data.json from secret")
		}
		configDrive.NetworkData = networkData
	}

	// Retrieve meta data with fallback to defaults from provisioner.
	configDrive.MetaData = map[string]interface{}{
		"uuid":             string(p.objectMeta.UID),
		"metal3-namespace": p.objectMeta.Namespace,
		"metal3-name":      p.objectMeta.Name,
		"local-hostname":   p.objectMeta.Name,
		"local_hostname":   p.objectMeta.Name,
		"name":             p.objectMeta.Name,
	}
	metaDataRaw, err := data.HostConfig.MetaData()
	if err != nil {
		return configDrive, errors.Wrap(err, "could not retrieve metadata")
	}
	if metaDataRaw != "" {
		if err = yaml.Unmarshal([]byte(metaDataRaw), &configDrive.MetaData); err != nil {
			return configDrive, errors.Wrap(err, "failed to unmarshal metadata from secret")
		}
	}

	return
}

func (p *ironicProvisioner) getCustomDeploySteps(customDeploy *metal3v1alpha1.CustomDeploy) (deploySteps []nodes.DeployStep) {
	if customDeploy != nil && customDeploy.Method != "" {
		deploySteps = append(deploySteps, nodes.DeployStep{
			Interface: nodes.InterfaceDeploy,
			Step:      customDeploy.Method,
			Args:      map[string]interface{}{},
			Priority:  customDeployPriority,
		})
	}

	return
}

// Provision writes the image from the host spec to the host. It may
// be called multiple times, and should return true for its dirty flag
// until the provisioning operation is completed.
func (p *ironicProvisioner) Provision(data provisioner.ProvisionData) (result provisioner.Result, err error) {
	ironicNode, err := p.getNode()
	if err != nil {
		return transientError(err)
	}

	p.log.Info("provisioning image to host", "state", ironicNode.ProvisionState)

	ironicHasSameImage := p.ironicHasSameImage(ironicNode, data.Image)

	// Ironic has the settings it needs, see if it finds any issues
	// with them.
	switch nodes.ProvisionState(ironicNode.ProvisionState) {

	case nodes.DeployFail:
		// Since we were here ironic has recorded an error for this host,
		// with the image and checksum we have been trying to use, so we
		// should stop. (If the image values do not match, we want to try
		// again.)
		if ironicHasSameImage {
			// Save me from "eventually consistent" systems built on
			// top of relational databases...
			if ironicNode.LastError == "" {
				p.log.Info("failed but error message not available")
				return retryAfterDelay(0)
			}
			p.log.Info("found error", "msg", ironicNode.LastError)
			return operationFailed(fmt.Sprintf("Image provisioning failed: %s",
				ironicNode.LastError))
		}
		p.log.Info("recovering from previous failure")
		if provResult, err := p.setUpForProvisioning(ironicNode, data); err != nil || provResult.Dirty || provResult.ErrorMessage != "" {
			return provResult, err
		}

		configDrive, err := p.getConfigDrive(data)
		if err != nil {
			return transientError(err)
		}

		return p.changeNodeProvisionState(
			ironicNode,
			nodes.ProvisionStateOpts{
				Target:      nodes.TargetActive,
				ConfigDrive: configDrive,
				DeploySteps: p.getCustomDeploySteps(data.CustomDeploy),
			},
		)

	case nodes.Manageable:
		return p.changeNodeProvisionState(ironicNode,
			nodes.ProvisionStateOpts{Target: nodes.TargetProvide})

	case nodes.CleanFail:
		if ironicNode.Maintenance {
			p.log.Info("clearing maintenance flag")
			return p.setMaintenanceFlag(ironicNode, false)
		}
		return p.changeNodeProvisionState(
			ironicNode,
			nodes.ProvisionStateOpts{Target: nodes.TargetManage},
		)

	case nodes.Available:
		if provResult, err := p.setUpForProvisioning(ironicNode, data); err != nil || provResult.Dirty || provResult.ErrorMessage != "" {
			return provResult, err
		}

		// After it is available, we need to start provisioning by
		// setting the state to "active".
		p.log.Info("making host active")

		configDrive, err := p.getConfigDrive(data)
		if err != nil {
			return transientError(err)
		}

		return p.changeNodeProvisionState(
			ironicNode,
			nodes.ProvisionStateOpts{
				Target:      nodes.TargetActive,
				ConfigDrive: configDrive,
				DeploySteps: p.getCustomDeploySteps(data.CustomDeploy),
			},
		)

	case nodes.Active:
		// provisioning is done
		p.publisher("ProvisioningComplete",
			fmt.Sprintf("Image provisioning completed for %s", data.Image.URL))
		p.log.Info("finished provisioning")
		return operationComplete()

	default:
		// wait states like cleaning and clean wait
		p.log.Info("waiting for host to become available",
			"state", ironicNode.ProvisionState,
			"deploy step", ironicNode.DeployStep)
		return operationContinuing(provisionRequeueDelay)
	}
}

func (p *ironicProvisioner) setMaintenanceFlag(ironicNode *nodes.Node, value bool) (result provisioner.Result, err error) {
	success, result, err := p.tryUpdateNode(ironicNode,
		updateOptsBuilder(p.log).SetTopLevelOpt("maintenance", value, nil))
	if err != nil {
		err = fmt.Errorf("failed to set host maintenance flag to %v (%w)", value, err)
	}
	if !success {
		return
	}
	return operationContinuing(0)
}

// Deprovision removes the host from the image. It may be called
// multiple times, and should return true for its dirty flag until the
// deprovisioning operation is completed.
func (p *ironicProvisioner) Deprovision(force bool) (result provisioner.Result, err error) {
	p.log.Info("deprovisioning")

	ironicNode, err := p.getNode()
	if err != nil {
		return transientError(err)
	}

	p.log.Info("deprovisioning host",
		"ID", ironicNode.UUID,
		"lastError", ironicNode.LastError,
		"current", ironicNode.ProvisionState,
		"target", ironicNode.TargetProvisionState,
		"deploy step", ironicNode.DeployStep,
		"instance_info", ironicNode.InstanceInfo,
	)

	switch nodes.ProvisionState(ironicNode.ProvisionState) {
	case nodes.Error:
		if !force {
			p.log.Info("deprovisioning failed")
			if ironicNode.LastError == "" {
				result.ErrorMessage = "Deprovisioning failed"
			} else {
				result.ErrorMessage = ironicNode.LastError
			}
			return result, nil
		}
		p.log.Info("retrying deprovisioning")
		p.publisher("DeprovisioningStarted", "Image deprovisioning restarted")
		return p.changeNodeProvisionState(
			ironicNode,
			nodes.ProvisionStateOpts{Target: nodes.TargetDeleted},
		)

	case nodes.CleanFail:
		p.log.Info("cleaning failed")
		if ironicNode.Maintenance {
			p.log.Info("clearing maintenance flag")
			return p.setMaintenanceFlag(ironicNode, false)
		}
		// This will return us to the manageable state without completing
		// cleaning. Because cleaning happens in the process of moving from
		// manageable to available, the node will still get cleaned before
		// we provision it again.
		return p.changeNodeProvisionState(
			ironicNode,
			nodes.ProvisionStateOpts{Target: nodes.TargetManage},
		)

	case nodes.Manageable:
		// We end up here after CleanFail. Because cleaning happens in the
		// process of moving from manageable to available, the node will still
		// get cleaned before we provision it again. Therefore, just declare
		// deprovisioning complete.
		p.log.Info("deprovisioning node is in manageable state")
		return operationComplete()

	case nodes.Available:
		p.publisher("DeprovisioningComplete", "Image deprovisioning completed")
		return operationComplete()

	case nodes.Deleting:
		p.log.Info("deleting")
		// Transitions to Cleaning upon completion
		return operationContinuing(deprovisionRequeueDelay)

	case nodes.Cleaning:
		p.log.Info("cleaning")
		// Transitions to Available upon completion
		return operationContinuing(deprovisionRequeueDelay)

	case nodes.CleanWait:
		p.log.Info("cleaning")
		return operationContinuing(deprovisionRequeueDelay)

	case nodes.Deploying:
		p.log.Info("previous deploy running")
		// Deploying cannot be stopped, wait for DeployWait or Active
		return operationContinuing(deprovisionRequeueDelay)

	case nodes.Active, nodes.DeployFail, nodes.DeployWait:
		p.log.Info("starting deprovisioning")
		p.publisher("DeprovisioningStarted", "Image deprovisioning started")
		return p.changeNodeProvisionState(
			ironicNode,
			nodes.ProvisionStateOpts{Target: nodes.TargetDeleted},
		)

	default:
		// FIXME(zaneb): this error is unlikely to actually be transient
		return transientError(fmt.Errorf("Unhandled ironic state %s", ironicNode.ProvisionState))
	}
}

// Delete removes the host from the provisioning system. It may be
// called multiple times, and should return true for its dirty flag
// until the deprovisioning operation is completed.
func (p *ironicProvisioner) Delete() (result provisioner.Result, err error) {
	ironicNode, err := p.getNode()
	if err != nil {
		if errors.Is(err, provisioner.ErrNeedsRegistration) {
			p.log.Info("no node found, already deleted")
			return operationComplete()
		}
		return transientError(err)
	}

	p.log.Info("deleting host",
		"ID", ironicNode.UUID,
		"lastError", ironicNode.LastError,
		"current", ironicNode.ProvisionState,
		"target", ironicNode.TargetProvisionState,
		"deploy step", ironicNode.DeployStep,
	)

	if nodes.ProvisionState(ironicNode.ProvisionState) == nodes.Available {
		// Move back to manageable so we can delete it cleanly.
		return p.changeNodeProvisionState(
			ironicNode,
			nodes.ProvisionStateOpts{Target: nodes.TargetManage},
		)
	}

	if !ironicNode.Maintenance {
		// If we see an active node and the controller doesn't think
		// we need to deprovision it, that means the node was
		// ExternallyProvisioned and we should remove it from Ironic
		// without deprovisioning it.
		//
		// If we see a node with an error, we will have to set the
		// maintenance flag before deleting it.
		//
		// Any other state requires us to use maintenance mode to
		// delete while bypassing Ironic's internal checks related to
		// Nova.
		p.log.Info("setting host maintenance flag to force image delete")
		return p.setMaintenanceFlag(ironicNode, true)
	}

	p.log.Info("host ready to be removed")
	err = nodes.Delete(p.client, ironicNode.UUID).ExtractErr()
	switch err.(type) {
	case nil:
		p.log.Info("removed")
	case gophercloud.ErrDefault409:
		p.log.Info("could not remove host, busy")
		return retryAfterDelay(provisionRequeueDelay)
	case gophercloud.ErrDefault404:
		p.log.Info("did not find host to delete, OK")
	default:
		return transientError(errors.Wrap(err, "failed to remove host"))
	}

	return operationContinuing(0)
}

// Detach removes the host from the provisioning system.
// Similar to Delete, but ensures non-interruptive behavior
// for the target system.  It may be called multiple times,
// and should return true for its dirty  flag until the
// deletion operation is completed.
func (p *ironicProvisioner) Detach() (result provisioner.Result, err error) {
	// Currently the same behavior as Delete()
	return p.Delete()
}

func (p *ironicProvisioner) changePower(ironicNode *nodes.Node, target nodes.TargetPowerState) (result provisioner.Result, err error) {
	p.log.Info("changing power state")

	if ironicNode.TargetProvisionState != "" {
		p.log.Info("host in state that does not allow power change, try again after delay",
			"state", ironicNode.ProvisionState,
			"target state", ironicNode.TargetProvisionState,
		)
		return operationContinuing(powerRequeueDelay)
	}

	powerStateOpts := nodes.PowerStateOpts{
		Target: target,
	}
	if target == softPowerOff {
		powerStateOpts.Timeout = int(softPowerOffTimeout.Seconds())
	}

	changeResult := nodes.ChangePowerState(
		p.client,
		ironicNode.UUID,
		powerStateOpts)

	switch changeResult.Err.(type) {
	case nil:
		p.log.Info("power change OK")
		return operationContinuing(0)
	case gophercloud.ErrDefault409:
		p.log.Info("host is locked, trying again after delay", "delay", powerRequeueDelay)
		result, _ = retryAfterDelay(powerRequeueDelay)
		return result, HostLockedError{}
	case gophercloud.ErrDefault400:
		// Error 400 Bad Request means target power state is not supported by vendor driver
		p.log.Info("power change error", "message", changeResult.Err)
		return result, SoftPowerOffUnsupportedError{}
	default:
		p.log.Info("power change error", "message", changeResult.Err)
		return transientError(errors.Wrap(changeResult.Err, "failed to change power state"))
	}
}

// PowerOn ensures the server is powered on independently of any image
// provisioning operation.
func (p *ironicProvisioner) PowerOn(force bool) (result provisioner.Result, err error) {
	p.log.Info("ensuring host is powered on")

	ironicNode, err := p.getNode()
	if err != nil {
		return transientError(err)
	}

	p.log.Info("checking current state",
		"target", ironicNode.TargetPowerState)

	if ironicNode.PowerState != powerOn {
		if ironicNode.TargetPowerState == powerOn {
			p.log.Info("waiting for power status to change")
			return operationContinuing(powerRequeueDelay)
		}
		if ironicNode.LastError != "" && !force {
			p.log.Info("PowerOn operation failed", "msg", ironicNode.LastError)
			return operationFailed(fmt.Sprintf("PowerOn operation failed: %s",
				ironicNode.LastError))
		}
		if result, err = p.changePower(ironicNode, nodes.PowerOn); err == nil {
			p.publisher("PowerOn", "Host powered on")
			return result, nil
		}
		switch err.(type) {
		case HostLockedError:
			return retryAfterDelay(powerRequeueDelay)
		default:
			return transientError(errors.Wrap(err, "failed to PowerOn node"))
		}
	}
	return result, nil
}

// PowerOff ensures the server is powered off independently of any image
// provisioning operation.
func (p *ironicProvisioner) PowerOff(rebootMode metal3v1alpha1.RebootMode, force bool) (result provisioner.Result, err error) {
	p.log.Info(fmt.Sprintf("ensuring host is powered off (mode: %s)", rebootMode))

	if rebootMode == metal3v1alpha1.RebootModeSoft {
		return p.softPowerOff()
	}
	// Reboot mode is hard or force flag is set
	return p.hardPowerOff(force)
}

// hardPowerOff sends 'power off' request to BM node and waits for the result
func (p *ironicProvisioner) hardPowerOff(force bool) (result provisioner.Result, err error) {
	p.log.Info("ensuring host is powered off by \"hard power off\" command")

	ironicNode, err := p.getNode()
	if err != nil {
		return transientError(err)
	}

	if ironicNode.PowerState != powerOff {
		if ironicNode.LastError != "" && !force {
			p.log.Info("hard power off error", "msg", ironicNode.LastError)
			return operationFailed(ironicNode.LastError)
		}
		if ironicNode.TargetPowerState == powerOff {
			p.log.Info("waiting for power status to change")
			return operationContinuing(powerRequeueDelay)
		}
		result, err = p.changePower(ironicNode, nodes.PowerOff)
		if err != nil {
			switch err.(type) {
			case HostLockedError:
				return retryAfterDelay(powerRequeueDelay)
			default:
				return transientError(errors.Wrap(err, "failed to power off host"))
			}
		}
		p.publisher("PowerOff", "Host powered off")
		return result, err
	}

	return operationComplete()
}

// softPowerOff sends 'soft power off' request to BM node.
// If soft power off is not supported, the request ends with an error.
// Otherwise the request ends with no error and the result should be
// checked later via node fields "power_state", "target_power_state"
// and "last_error".
func (p *ironicProvisioner) softPowerOff() (result provisioner.Result, err error) {
	p.log.Info("ensuring host is powered off by \"soft power off\" command")

	ironicNode, err := p.getNode()
	if err != nil {
		return transientError(err)
	}

	if ironicNode.PowerState != powerOff {
		targetState := ironicNode.TargetPowerState
		// If the target state is either powerOff or softPowerOff, then we should wait
		if targetState == powerOff || targetState == softPowerOff {
			p.log.Info("waiting for power status to change")
			return operationContinuing(powerRequeueDelay)
		}
		// If the target state is unset while the last error is set,
		// then the last execution of soft power off has failed.
		if targetState == "" && ironicNode.LastError != "" {
			p.log.Info("soft power off error", "msg", ironicNode.LastError)
			return operationFailed(ironicNode.LastError)
		}
		result, err = p.changePower(ironicNode, nodes.SoftPowerOff)
		if err != nil {
			switch err.(type) {
			case HostLockedError:
				return retryAfterDelay(powerRequeueDelay)
			default:
				return transientError(errors.Wrap(err, "failed to power off host"))
			}
		}
		p.publisher("PowerOff", "Host soft powered off")
	}

	return result, nil
}

func ironicNodeName(objMeta metav1.ObjectMeta) string {
	return objMeta.Namespace + nameSeparator + objMeta.Name
}

// IsReady checks if the provisioning backend is available
func (p *ironicProvisioner) IsReady() (result bool, err error) {
	p.debugLog.Info("verifying ironic provisioner dependencies")

	checker := newIronicDependenciesChecker(p.client, p.inspector, p.log)
	return checker.IsReady()
}

func (p *ironicProvisioner) HasCapacity() (result bool, err error) {

	hosts, err := p.loadBusyHosts()
	if err != nil {
		p.log.Error(err, "Unable to get hosts for determining current provisioner capacity")
		return false, err
	}

	// If the current host is already under processing then let's skip the test
	if _, ok := hosts[ironicNodeName(p.objectMeta)]; ok {
		return true, nil
	}

	return len(hosts) < p.config.maxBusyHosts, nil
}

func (p *ironicProvisioner) loadBusyHosts() (hosts map[string]struct{}, err error) {

	hosts = make(map[string]struct{})
	pager := nodes.List(p.client, nodes.ListOpts{
		Fields: []string{"uuid,name,provision_state,driver_internal_info,target_provision_state"},
	})

	page, err := pager.AllPages()
	if err != nil {
		return nil, err
	}

	allNodes, err := nodes.ExtractNodes(page)
	if err != nil {
		return nil, err
	}

	for _, node := range allNodes {

		switch nodes.ProvisionState(node.ProvisionState) {
		case nodes.Cleaning, nodes.CleanWait,
			nodes.Inspecting, nodes.InspectWait,
			nodes.Deploying, nodes.DeployWait,
			nodes.Deleting:
			hosts[node.Name] = struct{}{}
		}
	}

	return hosts, nil
}<|MERGE_RESOLUTION|>--- conflicted
+++ resolved
@@ -843,8 +843,9 @@
 // GetFirmwareSettings gets the BIOS settings and optional schema from the host and returns maps
 func (p *ironicProvisioner) GetFirmwareSettings(includeSchema bool) (settings metal3v1alpha1.SettingsMap, schema map[string]metal3v1alpha1.SettingSchema, err error) {
 
-	if p.nodeID == "" {
-		return nil, nil, provisioner.ErrNeedsRegistration
+	ironicNode, err := p.getNode()
+	if err != nil {
+		return nil, nil, errors.Wrap(err, fmt.Sprintf("could not get node for BIOS settings"))
 	}
 
 	// Get the settings from Ironic via Gophercloud
@@ -852,15 +853,15 @@
 	var biosListErr error
 	if includeSchema {
 		opts := nodes.ListBIOSSettingsOpts{Detail: true}
-		settingsList, biosListErr = nodes.ListBIOSSettings(p.client, p.nodeID, opts).Extract()
+		settingsList, biosListErr = nodes.ListBIOSSettings(p.client, ironicNode.UUID, opts).Extract()
 	} else {
-		settingsList, biosListErr = nodes.ListBIOSSettings(p.client, p.nodeID, nil).Extract()
+		settingsList, biosListErr = nodes.ListBIOSSettings(p.client, ironicNode.UUID, nil).Extract()
 	}
 	if biosListErr != nil {
 		return nil, nil, errors.Wrap(biosListErr,
-			fmt.Sprintf("could not get BIOS settings for node %s", p.nodeID))
-	}
-	p.log.Info("retrieved BIOS settings for node", "node", p.nodeID)
+			fmt.Sprintf("could not get BIOS settings for node %s", ironicNode.UUID))
+	}
+	p.log.Info("retrieved BIOS settings for node", "node", ironicNode.UUID, "size", len(settingsList))
 
 	settings = make(map[string]string)
 	schema = make(map[string]metal3v1alpha1.SettingSchema)
@@ -1064,7 +1065,7 @@
 					newSettings = buildFirmwareSettings(newSettings, bmcsetting["name"], bmcsetting["value"])
 				}
 			} else {
-				p.log.Info("name converted from bmc driver not found in firmware settings", "name", bmcsetting["name"])
+				p.log.Info("name converted from bmc driver not found in firmware settings", "name", bmcsetting["name"], "node", p.nodeID)
 			}
 		}
 
@@ -1195,15 +1196,7 @@
 			started = true
 		}
 		// Manual clean finished
-<<<<<<< HEAD
-
-		result, err = p.changeNodeProvisionState(
-			ironicNode,
-			nodes.ProvisionStateOpts{Target: nodes.TargetProvide},
-		)
-=======
 		result, err = operationComplete()
->>>>>>> d1988d49
 
 	case nodes.CleanFail:
 		// When clean failed, we need to clean host provisioning settings.
